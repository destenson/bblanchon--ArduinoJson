--- conflicted
+++ resolved
@@ -6,22 +6,15 @@
   - "/sbin/start-stop-daemon --start --quiet --pidfile /tmp/custom_xvfb_1.pid --make-pidfile --background --exec /usr/bin/Xvfb -- :1 -ac -screen 0 1280x1024x16"
   - sleep 3
   - export DISPLAY=:1.0
-  - sudo pip install cpp-coveralls
-<<<<<<< HEAD
-script:
-  - cmake -DCOVERAGE=true . && make && make test
-=======
   - wget http://downloads.arduino.cc/arduino-1.6.5-linux64.tar.xz
   - tar xf arduino-1.6.5-linux64.tar.xz
   - sudo mv arduino-1.6.5 /usr/local/share/arduino
   - sudo ln -s /usr/local/share/arduino/arduino /usr/local/bin/arduino
   - sudo ln -s $PWD /usr/local/share/arduino/libraries/ArduinoJson
-before_script:
-  - cmake -DCOVERAGE=true .
+  - sudo pip install cpp-coveralls
 script:
-  - make && make test
+  - cmake -DCOVERAGE=true . && make && make test
   - arduino --verify --board arduino:avr:uno $PWD/examples/JsonParserExample/JsonParserExample.ino
   - arduino --verify --board arduino:avr:uno $PWD/examples/JsonGeneratorExample/JsonGeneratorExample.ino
->>>>>>> 10e46642
 after_success:
     - if [ "$CC" = "gcc" ]; then coveralls --exclude third-party --gcov-options '\-lp'; fi