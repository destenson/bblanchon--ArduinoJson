--- conflicted
+++ resolved
@@ -21,10 +21,7 @@
 template <typename TImpl>
 class JsonVariantBase : public Internals::JsonPrintable<TImpl> {
  public:
-<<<<<<< HEAD
-=======
   // DEPRECATED: use as<char*>() instead
->>>>>>> 79d80a5d
   FORCE_INLINE const char *asString() const {
     return as<const char *>();
   }
@@ -36,11 +33,8 @@
   FORCE_INLINE operator JsonArray &() const {
     return as<JsonArray &>();
   }
-<<<<<<< HEAD
-=======
 
   // DEPRECATED: use as<JsonArray>() instead
->>>>>>> 79d80a5d
   FORCE_INLINE JsonArray &asArray() const {
     return as<JsonArray &>();
   }
@@ -51,11 +45,8 @@
   FORCE_INLINE operator JsonObject &() const {
     return as<JsonObject &>();
   }
-<<<<<<< HEAD
-=======
 
   // DEPRECATED: use as<JsonObject>() instead
->>>>>>> 79d80a5d
   FORCE_INLINE JsonObject &asObject() const {
     return as<JsonObject &>();
   }
